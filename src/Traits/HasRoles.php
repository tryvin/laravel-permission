--- conflicted
+++ resolved
@@ -131,19 +131,8 @@
             $class = \get_class($model);
 
             $class::saved(
-<<<<<<< HEAD
                 function ($object) use ($roles, $model, $context) {
-                    static $modelLastFiredOn;
-                    if ($modelLastFiredOn !== null && $modelLastFiredOn === $model) {
-                        return;
-                    }
                     $this->syncRolesWithoutDetaching($roles, $object, $context);
-                    $modelLastFiredOn = $object;
-=======
-                function ($object) use ($roles, $model) {
-                    $model->roles()->sync($roles, false);
-                    $model->load('roles');
->>>>>>> f0fe2c87
                 }
             );
         }
