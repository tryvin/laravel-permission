<?php

namespace Spatie\Permission\Traits;

use Illuminate\Database\Eloquent\Builder;
use Illuminate\Database\Eloquent\Model;
use Illuminate\Database\Eloquent\Relations\BelongsToMany;
use Illuminate\Support\Arr;
use Illuminate\Support\Collection;
use Spatie\Permission\Contracts\Permission;
use Spatie\Permission\Exceptions\GuardDoesNotMatch;
use Spatie\Permission\Exceptions\PermissionDoesNotExist;
use Spatie\Permission\Exceptions\WildcardPermissionInvalidArgument;
use Spatie\Permission\Guard;
use Spatie\Permission\PermissionRegistrar;
use Spatie\Permission\WildcardPermission;

trait HasPermissions
{
    private $permissionClass;

    public static function bootHasPermissions()
    {
        static::deleting(function ($model) {
            if (method_exists($model, 'isForceDeleting') && ! $model->isForceDeleting()) {
                return;
            }

            $model->permissions()->detach();
        });
    }

    public function getPermissionClass()
    {
        if (! isset($this->permissionClass)) {
            $this->permissionClass = app(PermissionRegistrar::class)->getPermissionClass();
        }

        return $this->permissionClass;
    }

    /**
     * A model may have multiple direct permissions.
     */
    public function permissions(): BelongsToMany
    {
        return $this->morphToMany(
            config('permission.models.permission'),
            'model',
            config('permission.table_names.model_has_permissions'),
            config('permission.column_names.model_morph_key'),
            'permission_id'
        )->withPivot('context_type', 'context_id');
    }

    /**
     * Scope the model query to certain permissions only.
     *
     * @param \Illuminate\Database\Eloquent\Builder $query
     * @param string|array|\Spatie\Permission\Contracts\Permission|\Illuminate\Support\Collection $permissions
     *
     * @return \Illuminate\Database\Eloquent\Builder
     */
    public function scopePermission(Builder $query, $permissions): Builder
    {
        $permissions = $this->convertToPermissionModels($permissions);

        $rolesWithPermissions = array_unique(array_reduce($permissions, function ($result, $permission) {
            return array_merge($result, $permission->roles->all());
        }, []));

        return $query->where(function (Builder $query) use ($permissions, $rolesWithPermissions) {
            $query->whereHas('permissions', function (Builder $subQuery) use ($permissions) {
                $subQuery->whereIn(config('permission.table_names.permissions').'.id', \array_column($permissions, 'id'));
            });
            if (count($rolesWithPermissions) > 0) {
                $query->orWhereHas('roles', function (Builder $subQuery) use ($rolesWithPermissions) {
                    $subQuery->whereIn(config('permission.table_names.roles').'.id', \array_column($rolesWithPermissions, 'id'));
                });
            }
        });
    }

    /**
     * @param string|array|\Spatie\Permission\Contracts\Permission|\Illuminate\Support\Collection $permissions
     *
     * @return array
     */
    protected function convertToPermissionModels($permissions): array
    {
        if ($permissions instanceof Collection) {
            $permissions = $permissions->all();
        }

        $permissions = is_array($permissions) ? $permissions : [$permissions];

        return array_map(function ($permission) {
            if ($permission instanceof Permission) {
                return $permission;
            }

            return $this->getPermissionClass()->findByName($permission, $this->getDefaultGuardName());
        }, $permissions);
    }

    /**
     * Determine if the model may perform the given permission.
     *
     * @param string|int|\Spatie\Permission\Contracts\Permission $permission
     * @param string|null $guardName
     * @param Model|null $context
     *
     * @return bool
     */
    public function hasPermissionTo($permission, $guardName = null, ?Model $context = null): bool
    {
        if (config('permission.enable_wildcard_permission', false)) {
            return $this->hasWildcardPermission($permission, $guardName);
        }

        $permissionClass = $this->getPermissionClass();

        if (is_string($permission)) {
            $permission = $permissionClass->findByName(
                $permission,
                $guardName ?? $this->getDefaultGuardName()
            );
        }

        if (is_int($permission)) {
            $permission = $permissionClass->findById(
                $permission,
                $guardName ?? $this->getDefaultGuardName()
            );
        }

        if (! $permission instanceof Permission) {
            throw new PermissionDoesNotExist;
        }

        return $this->hasDirectPermission($permission, $context) || $this->hasPermissionViaRole($permission, $context);
    }

    /**
     * Validates a wildcard permission against all permissions of a user.
     *
     * @param string|int|\Spatie\Permission\Contracts\Permission $permission
     * @param string|null $guardName
     *
     * @return bool
     */
    protected function hasWildcardPermission($permission, $guardName = null): bool
    {
        $guardName = $guardName ?? $this->getDefaultGuardName();

        if (is_int($permission)) {
            $permission = $this->getPermissionClass()->findById($permission, $guardName);
        }

        if ($permission instanceof Permission) {
            $permission = $permission->name;
        }

        if (! is_string($permission)) {
            throw WildcardPermissionInvalidArgument::create();
        }

        foreach ($this->getAllPermissions() as $userPermission) {
            if ($guardName !== $userPermission->guard_name) {
                continue;
            }

            $userPermission = new WildcardPermission($userPermission->name);

            if ($userPermission->implies($permission)) {
                return true;
            }
        }

        return false;
    }

    /**
     * @deprecated since 2.35.0
     * @alias of hasPermissionTo()
     */
    public function hasUncachedPermissionTo($permission, $guardName = null): bool
    {
        return $this->hasPermissionTo($permission, $guardName);
    }

    /**
     * An alias to hasPermissionTo(), but avoids throwing an exception.
     *
     * @param string|int|\Spatie\Permission\Contracts\Permission $permission
     * @param string|null $guardName
     * @param Model|null $context
     *
     * @return bool
     */
    public function checkPermissionTo($permission, $guardName = null, ?Model $context = null): bool
    {
        try {
            return $this->hasPermissionTo($permission, $guardName, $context);
        } catch (PermissionDoesNotExist $e) {
            return false;
        }
    }

    /**
     * Determine if the model has any of the given permissions.
     *
     * @param mixed $permissions
     * @param Model|null $context
     *
     * @return bool
     */
    public function hasAnyPermission($permissions, ?Model $context = null): bool
    {
        $permissions = collect(Arr::wrap($permissions))->flatten();

        foreach ($permissions as $permission) {
            if ($this->checkPermissionTo($permission, null, $context)) {
                return true;
            }
        }

        return false;
    }

    /**
     * Determine if the model has all of the given permissions.
     *
     * @param mixed $permissions
     * @param Model|null $context
     *
     * @return bool
     */
    public function hasAllPermissions($permissions, ?Model $context = null): bool
    {
        $permissions = collect(Arr::wrap($permissions))->flatten();

        foreach ($permissions as $permission) {
            if (! $this->hasPermissionTo($permission, $context)) {
                return false;
            }
        }

        return true;
    }

    /**
     * Determine if the model has, via roles, the given permission.
     *
     * @param \Spatie\Permission\Contracts\Permission $permission
     * @param Model|null $context
     *
     * @return bool
     */
    protected function hasPermissionViaRole(Permission $permission, ?Model $context = null): bool
    {
        return $this->hasRole($permission->roles, null, $context);
    }

    /**
     * Determine if the model has the given permission.
     *
     * @param string|int|\Spatie\Permission\Contracts\Permission $permission
     * @param Model|null $context
     *
     * @return bool
     */
    public function hasDirectPermission($permission, ?Model $context = null): bool
    {
        $permissionClass = $this->getPermissionClass();

        if (is_string($permission)) {
            $permission = $permissionClass->findByName($permission, $this->getDefaultGuardName());
        }

        if (is_int($permission)) {
            $permission = $permissionClass->findById($permission, $this->getDefaultGuardName());
        }

        if (! $permission instanceof Permission) {
            throw new PermissionDoesNotExist;
        }

        $permissions = $this->permissions->filter(function ($el) use ($context) {
            $hasNotContext = $el->pivot->context_type === null && $el->pivot->context_id === null;
            $hasThisContext = $context && $el->pivot->context_type === get_class($context) && intval($el->pivot->context_id) === intval($context->id);
            return $hasNotContext || $hasThisContext;
        });

        return $permissions->contains('id', $permission->id);
    }

    /**
     * Return all the permissions the model has via roles.
     */
    public function getPermissionsViaRoles(): Collection
    {
        return $this->loadMissing('roles', 'roles.permissions')
            ->roles->flatMap(function ($role) {
                return $role->permissions;
            })->sort()->values();
    }

    /**
     * Return all the permissions the model has, both directly and via roles.
     */
    public function getAllPermissions(): Collection
    {
        /** @var Collection $permissions */
        $permissions = $this->permissions;

        if ($this->roles) {
            $permissions = $permissions->merge($this->getPermissionsViaRoles());
        }

        return $permissions->sort()->values();
    }

    /**
     * Grant the given permission(s) to a role.
     *
     * @param string|array|\Spatie\Permission\Contracts\Permission|\Illuminate\Support\Collection $permissions
     * @param Model|null $context
     *
     * @return $this
     * @throws \Exception
     */
    public function givePermissionTo($permissions, ?Model $context = null)
    {
        if ($this->permissions()->getTable() === config('permission.table_names.role_has_permissions') && $context) {
            throw new \Exception('This relationship has no context support');
        }

        $permissions = collect(Arr::wrap($permissions))
            ->flatten()
            ->map(function ($permission) {
                if (empty($permission)) {
                    return false;
                }

                return $this->getStoredPermission($permission);
            })
            ->filter(function ($permission) {
                return $permission instanceof Permission;
            })
            ->each(function ($permission) {
                $this->ensureModelSharesGuard($permission);
            })
            ->map->id;

        if ($context) {
            $permissions = $permissions->mapWithKeys(function ($id) use ($context) {
                return [$id => [
                    'context_type' => get_class($context),
                    'context_id' => $context->id,
                ]];
            });
        }

        $permissions = $permissions->all();

        $model = $this->getModel();

        if ($model->exists) {
            $this->syncPermissionsWithoutDetaching($permissions, $model, $context);
        } else {
            $class = \get_class($model);

            $class::saved(
<<<<<<< HEAD
                function ($object) use ($permissions, $model, $context) {
                    static $modelLastFiredOn;
                    if ($modelLastFiredOn !== null && $modelLastFiredOn === $model) {
                        return;
                    }
                    $this->syncPermissionsWithoutDetaching($permissions, $object, $context);
                    $modelLastFiredOn = $object;
=======
                function ($object) use ($permissions, $model) {
                    $model->permissions()->sync($permissions, false);
                    $model->load('permissions');
>>>>>>> f0fe2c87
                }
            );
        }

        $this->forgetCachedPermissions();

        return $this;
    }

    /**
     * Remove all current permissions and set the given ones.
     *
     * @param string|array|\Spatie\Permission\Contracts\Permission|\Illuminate\Support\Collection $permissions
     * @param Model|null $context
     *
     * @return $this
     */
    public function syncPermissions($permissions, ?Model $context = null)
    {
        $belongsToMany = $this->permissions();
        if ($this->permissions()->getTable() === config('permission.table_names.model_has_permissions')) {
            if ($context) {
            $belongsToMany->wherePivot('context_type', get_class($context))
                ->wherePivot('context_id', $context->id);
            } else {
            $belongsToMany->wherePivotNull('context_type')
                ->wherePivotNull('context_id');
            }
        }
        $belongsToMany->detach();

        return $this->givePermissionTo($permissions, $context);
    }

    /**
     * Revoke the given permission.
     *
     * @param \Spatie\Permission\Contracts\Permission|\Spatie\Permission\Contracts\Permission[]|string|string[] $permission
     * @param Model|null $context
     *
     * @return $this
     */
    public function revokePermissionTo($permission, ?Model $context = null)
    {
        $belongsToMany = $this->permissions();
        if ($this->permissions()->getTable() === 'model_has_permissions') {
            if ($context) {
            $belongsToMany->wherePivot('context_type', get_class($context))
                ->wherePivot('context_id', $context->id);
            } else {
            $belongsToMany->wherePivotNull('context_type')
                ->wherePivotNull('context_id');
            }
        }
        $belongsToMany->detach($this->getStoredPermission($permission));

        $this->forgetCachedPermissions();

        $this->load('permissions');

        return $this;
    }

    public function getPermissionNames(): Collection
    {
        return $this->permissions->pluck('name');
    }

    /**
     * @param string|array|\Spatie\Permission\Contracts\Permission|\Illuminate\Support\Collection $permissions
     *
     * @return \Spatie\Permission\Contracts\Permission|\Spatie\Permission\Contracts\Permission[]|\Illuminate\Support\Collection
     */
    protected function getStoredPermission($permissions)
    {
        $permissionClass = $this->getPermissionClass();

        if (is_numeric($permissions)) {
            return $permissionClass->findById($permissions, $this->getDefaultGuardName());
        }

        if (is_string($permissions)) {
            return $permissionClass->findByName($permissions, $this->getDefaultGuardName());
        }

        if (is_array($permissions)) {
            return $permissionClass
                ->whereIn('name', $permissions)
                ->whereIn('guard_name', $this->getGuardNames())
                ->get();
        }

        return $permissions;
    }

    /**
     * @param \Spatie\Permission\Contracts\Permission|\Spatie\Permission\Contracts\Role $roleOrPermission
     *
     * @throws \Spatie\Permission\Exceptions\GuardDoesNotMatch
     */
    protected function ensureModelSharesGuard($roleOrPermission)
    {
        if (! $this->getGuardNames()->contains($roleOrPermission->guard_name)) {
            throw GuardDoesNotMatch::create($roleOrPermission->guard_name, $this->getGuardNames());
        }
    }

    protected function getGuardNames(): Collection
    {
        return Guard::getNames($this);
    }

    protected function getDefaultGuardName(): string
    {
        return Guard::getDefaultName($this);
    }

    /**
     * Forget the cached permissions.
     */
    public function forgetCachedPermissions()
    {
        app(PermissionRegistrar::class)->forgetCachedPermissions();
    }

    /**
     * Check if the model has All of the requested Direct permissions.
     * @param array $permissions
     * @return bool
     */
    public function hasAllDirectPermissions($permissions): bool
    {
        $permissions = collect(Arr::wrap($permissions))->flatten();

        foreach ($permissions as $permission) {
            if (! $this->hasDirectPermission($permission)) {
                return false;
            }
        }

        return true;
    }

    /**
     * Check if the model has Any of the requested Direct permissions.
     * @param mixed $permissions
     * @param Model|null $context
     * @return bool
     */
    public function hasAnyDirectPermission($permissions, ?Model $context = null): bool
    {
        $permissions = collect(Arr::wrap($permissions))->flatten();

        foreach ($permissions as $permission) {
            if ($this->hasDirectPermission($permission, $context)) {
                return true;
            }
        }

        return false;
    }

    private function syncPermissionsWithoutDetaching($permissions, $model, $context = null): void
    {
        $belongsToMany = $this->permissions();
        if ($context) {
        $belongsToMany->wherePivot('context_type', get_class($context))
            ->wherePivot('context_id', $context->id);
        } else {
        $belongsToMany->wherePivotNull('context_type')
            ->wherePivotNull('context_id');
        }
        $belongsToMany->sync($permissions, false);
        $model->load('permissions');
    }
}<|MERGE_RESOLUTION|>--- conflicted
+++ resolved
@@ -372,19 +372,8 @@
             $class = \get_class($model);
 
             $class::saved(
-<<<<<<< HEAD
                 function ($object) use ($permissions, $model, $context) {
-                    static $modelLastFiredOn;
-                    if ($modelLastFiredOn !== null && $modelLastFiredOn === $model) {
-                        return;
-                    }
                     $this->syncPermissionsWithoutDetaching($permissions, $object, $context);
-                    $modelLastFiredOn = $object;
-=======
-                function ($object) use ($permissions, $model) {
-                    $model->permissions()->sync($permissions, false);
-                    $model->load('permissions');
->>>>>>> f0fe2c87
                 }
             );
         }
